name: test-release

# Do not use this workflow to publish packages to real PyPI.
# It is only designed for use with Test PyPI, since it is configured
# to overwrite previous releases of the same package version.
#
# We must *never* do that on the real PyPI with the packages our users depend on,
# or else we'll trigger scary "hash mismatch" warnings when they attempt to install
# our packages from their lockfiles.

on:
  workflow_call:
    inputs:
      working-directory:
        required: true
        type: string
        description: "From which folder this pipeline executes"

env:
  POETRY_VERSION: "1.6.1"
  PYTHON_VERSION: "3.10"

jobs:
  build:
    if: github.ref == 'refs/heads/master'
    runs-on: ubuntu-latest

    outputs:
      pkg-name: ${{ steps.check-version.outputs.pkg-name }}
      version: ${{ steps.check-version.outputs.version }}

    steps:
      - uses: actions/checkout@v4

      - name: Set up Python + Poetry ${{ env.POETRY_VERSION }}
        uses: "./.github/actions/poetry_setup"
        with:
          python-version: ${{ env.PYTHON_VERSION }}
          poetry-version: ${{ env.POETRY_VERSION }}
          working-directory: ${{ inputs.working-directory }}
          cache-key: release

      # We want to keep this build stage *separate* from the release stage,
      # so that there's no sharing of permissions between them.
      # The release stage has trusted publishing and GitHub repo contents write access,
      # and we want to keep the scope of that access limited just to the release job.
      # Otherwise, a malicious `build` step (e.g. via a compromised dependency)
      # could get access to our GitHub or PyPI credentials.
      #
      # Per the trusted publishing GitHub Action:
      # > It is strongly advised to separate jobs for building [...]
      # > from the publish job.
      # https://github.com/pypa/gh-action-pypi-publish#non-goals
      - name: Build project for distribution
        run: poetry build
        working-directory: ${{ inputs.working-directory }}

      - name: Upload build
        uses: actions/upload-artifact@v3
        with:
          name: test-dist
          path: ${{ inputs.working-directory }}/dist/

      - name: Check Version
        id: check-version
        shell: bash
        working-directory: ${{ inputs.working-directory }}
        run: |
          echo pkg-name="$(poetry version | cut -d ' ' -f 1)" >> $GITHUB_OUTPUT
          echo version="$(poetry version --short)" >> $GITHUB_OUTPUT

  publish:
    needs:
      - build
    runs-on: ubuntu-latest
    permissions:
      # This permission is used for trusted publishing:
      # https://blog.pypi.org/posts/2023-04-20-introducing-trusted-publishers/
      #
      # Trusted publishing has to also be configured on PyPI for each package:
      # https://docs.pypi.org/trusted-publishers/adding-a-publisher/
      id-token: write

    steps:
      - uses: actions/checkout@v4

      - uses: actions/download-artifact@v3
        with:
          name: test-dist
          path: ${{ inputs.working-directory }}/dist/

      - name: Publish to test PyPI
        uses: pypa/gh-action-pypi-publish@release/v1
        with:
          packages-dir: ${{ inputs.working-directory }}/dist/
          verbose: true
          print-hash: true
<<<<<<< HEAD
=======
          repository-url: https://test.pypi.org/legacy/
>>>>>>> 0ea83740

          # We overwrite any existing distributions with the same name and version.
          # This is *only for CI use* and is *extremely dangerous* otherwise!
          # https://github.com/pypa/gh-action-pypi-publish#tolerating-release-package-file-duplicates
          skip-existing: true<|MERGE_RESOLUTION|>--- conflicted
+++ resolved
@@ -95,10 +95,7 @@
           packages-dir: ${{ inputs.working-directory }}/dist/
           verbose: true
           print-hash: true
-<<<<<<< HEAD
-=======
           repository-url: https://test.pypi.org/legacy/
->>>>>>> 0ea83740
 
           # We overwrite any existing distributions with the same name and version.
           # This is *only for CI use* and is *extremely dangerous* otherwise!
