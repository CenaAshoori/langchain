import asyncio
import logging
from typing import Any, Dict, Iterable, List, Optional

import aiohttp
from langchain_core.embeddings import Embeddings
from langchain_core.utils import secret_from_env
from pinecone import Pinecone as PineconeClient  # type: ignore[import-untyped]
from pydantic import (
    BaseModel,
    ConfigDict,
    Field,
    PrivateAttr,
    SecretStr,
    model_validator,
)
from typing_extensions import Self

logger = logging.getLogger(__name__)

DEFAULT_BATCH_SIZE = 64


class PineconeEmbeddings(BaseModel, Embeddings):
    """PineconeEmbeddings embedding model.

    Example:
        .. code-block:: python

            from langchain_pinecone import PineconeEmbeddings

            model = PineconeEmbeddings(model="multilingual-e5-large")
    """

    # Clients
    _client: PineconeClient = PrivateAttr(default=None)
    _async_client: Optional[aiohttp.ClientSession] = PrivateAttr(default=None)
    model: str
    """Model to use for example 'multilingual-e5-large'."""
    # Config
    batch_size: Optional[int] = None
    """Batch size for embedding documents."""
    query_params: Dict = Field(default_factory=dict)
    """Parameters for embedding query."""
    document_params: Dict = Field(default_factory=dict)
    """Parameters for embedding document"""
    #
    dimension: Optional[int] = None
    #
    show_progress_bar: bool = False
    pinecone_api_key: SecretStr = Field(
        default_factory=secret_from_env(
            "PINECONE_API_KEY",
            error_message="Pinecone API key not found. Please set the PINECONE_API_KEY "
            "environment variable or pass it via `pinecone_api_key`.",
        ),
        alias="api_key",
    )
    """Pinecone API key. 
    
    If not provided, will look for the PINECONE_API_KEY environment variable."""

    model_config = ConfigDict(
        extra="forbid",
        populate_by_name=True,
        protected_namespaces=(),
    )

    async def _get_async_client(self) -> aiohttp.ClientSession:
        """Lazily initialize the async client."""
        if self._async_client is None:
            self._async_client = aiohttp.ClientSession(
                headers={
                    "Api-Key": self.pinecone_api_key.get_secret_value(),
                    "Content-Type": "application/json",
                    "X-Pinecone-API-Version": "2024-10",
                }
            )
        return self._async_client

    # @property
    # def async_client(self) -> aiohttp.ClientSession:
    #     """Lazily initialize the async client."""
    #     if self._async_client is None:
    #         self._async_client = asyncio.run(self._get_async_client())
    #     return self._async_client

    @model_validator(mode="before")
    @classmethod
    def set_default_config(cls, values: dict) -> Any:
        """Set default configuration based on model."""
        default_config_map = {
            "multilingual-e5-large": {
                "batch_size": 96,
                "query_params": {"input_type": "query", "truncation": "END"},
                "document_params": {"input_type": "passage", "truncation": "END"},
                "dimension": 1024,
            }
        }
        model = values.get("model")
        if model in default_config_map:
            config = default_config_map[model]
            for key, value in config.items():
                if key not in values:
                    values[key] = value
        return values

    @model_validator(mode="after")
    def validate_environment(self) -> Self:
        """Validate that Pinecone version and credentials exist in environment."""
        api_key_str = self.pinecone_api_key.get_secret_value()
        client = PineconeClient(api_key=api_key_str, source_tag="langchain")
        self._client = client

        # Ensure async_client is lazily initialized
<<<<<<< HEAD
        # _ = asyncio.run(self._get_async_client())
=======
>>>>>>> 539ebd54
        return self

    def _get_batch_iterator(self, texts: List[str]) -> Iterable:
        if self.batch_size is None:
            batch_size = DEFAULT_BATCH_SIZE
        else:
            batch_size = self.batch_size

        if self.show_progress_bar:
            try:
                from tqdm.auto import tqdm  # type: ignore
            except ImportError as e:
                raise ImportError(
                    "Must have tqdm installed if `show_progress_bar` is set to True. "
                    "Please install with `pip install tqdm`."
                ) from e

            _iter = tqdm(range(0, len(texts), batch_size))
        else:
            _iter = range(0, len(texts), batch_size)

        return _iter

    def embed_documents(self, texts: List[str]) -> List[List[float]]:
        """Embed search docs."""
        embeddings: List[List[float]] = []

        _iter = self._get_batch_iterator(texts)
        for i in _iter:
            response = self._client.inference.embed(
                model=self.model,
                parameters=self.document_params,
                inputs=texts[i : i + self.batch_size],
            )
            embeddings.extend([r["values"] for r in response])

        return embeddings

    async def aembed_documents(self, texts: List[str]) -> List[List[float]]:
        embeddings: List[List[float]] = []
        _iter = self._get_batch_iterator(texts)
        for i in _iter:
            response = await self._aembed_texts(
                model=self.model,
                parameters=self.document_params,
                texts=texts[i : i + self.batch_size],
            )
            embeddings.extend([r["values"] for r in response["data"]])
        return embeddings

    def embed_query(self, text: str) -> List[float]:
        """Embed query text."""
        return self._client.inference.embed(
            model=self.model, parameters=self.query_params, inputs=[text]
        )[0]["values"]

    async def aembed_query(self, text: str) -> List[float]:
        """Asynchronously embed query text."""
        response = await self._aembed_texts(
            model=self.model,
            parameters=self.document_params,
            texts=[text],
        )
        return response["data"][0]["values"]

    async def _aembed_texts(
        self, texts: List[str], model: str, parameters: dict
    ) -> Dict:
        data = {
            "model": model,
            "inputs": [{"text": text} for text in texts],
            "parameters": parameters,
        }
        client = await self._get_async_client()
        async with client.post("https://api.pinecone.io/embed", json=data) as response:
            response_data = await response.json(content_type=None)
            return response_data<|MERGE_RESOLUTION|>--- conflicted
+++ resolved
@@ -113,10 +113,6 @@
         self._client = client
 
         # Ensure async_client is lazily initialized
-<<<<<<< HEAD
-        # _ = asyncio.run(self._get_async_client())
-=======
->>>>>>> 539ebd54
         return self
 
     def _get_batch_iterator(self, texts: List[str]) -> Iterable:
