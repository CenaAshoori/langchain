--- conflicted
+++ resolved
@@ -882,10 +882,7 @@
         )
 
 
-<<<<<<< HEAD
-class CallbackManagerForToolRun(ParentRunManager, ToolManagerMixin):
-=======
-class AsyncCallbackManagerForEmbeddingsRun(RunManager, EmbeddingsManagerMixin):
+class AsyncCallbackManagerForEmbeddingsRun(ParentRunManager, EmbeddingsManagerMixin):
     """Callback manager for embeddings run."""
 
     async def on_embeddings_end(
@@ -931,8 +928,7 @@
         )
 
 
-class CallbackManagerForToolRun(RunManager, ToolManagerMixin):
->>>>>>> 472b434f
+class CallbackManagerForToolRun(ParentRunManager, ToolManagerMixin):
     """Callback manager for tool run."""
 
     def on_tool_end(
